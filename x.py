--- conflicted
+++ resolved
@@ -83,11 +83,6 @@
 import os
 import sys
 
-<<<<<<< HEAD
-=======
-externals = ['nose', '']  # pylint: disable=invalid-name
-
->>>>>>> e05b3d0d
 # Make pylib available for importing - this is necessary for x.py wrappers in client repositories to work
 sys.path.append(os.path.dirname(__file__))
 
