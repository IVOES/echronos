#!/usr/bin/env python3
#
# eChronos Real-Time Operating System
# Copyright (c) 2017, Commonwealth Scientific and Industrial Research
# Organisation (CSIRO) ABN 41 687 119 230.
#
# All rights reserved. CSIRO is willing to grant you a licence to the eChronos
# real-time operating system under the terms of the CSIRO_BSD_MIT license. See
# the file "LICENSE_CSIRO_BSD_MIT.txt" for details.
#
# @TAG(CSIRO_BSD_MIT)
#

"""
Overview
---------
`x.py` is the main *project management script* for the RTOS project.
As a *project magement script* it should handle any actions related to working on the project, such as building
artifacts for release, project management related tasks such as creating reviews, and similar task.
Any project management related task should be added as a subcommand to `x.py`, rather than adding another script.

Released Files
---------------

One of the main tasks of `x.py` is to create the releasable artifacts (i.e.: things that will be shipped to users).

### `prj` release information

prj will be distributed in source format for now as the customer likes it that way, and also because of the
impracticality of embedding python3 into a distributable .exe .
The enduser will need to install Python 3.
The tool can be embedded (not installed) into a project tree (i.e.: used inplace).

### Package release information

Numerous *packages* will be release to the end user.

One or more RTOS packages will be released.
These include:
* The RTOS core
* The RTOS optional-modules
* Test Suite
* Documentation (PDF)

Additionally one or more build modules will be released.
These include:
* Module
* Documentation

### Built files

The following output files will be produced by `x.py`.

* release/prj-<version>.zip
* release/<rtos-foo>-<version>.zip
* release/<build-name>-<version>.zip

Additional Requirements
-----------------------

This `x.py` tool shouldn't leave old files around (like every other build tool on the planet.)
So, if `x.py` is building version 3 of a given release, it should ensure old releases are not still in the `releases`
directory.

"""
import argparse
import logging
import os
import sys

# Make pylib available for importing - this is necessary for x.py wrappers in client repositories to work
sys.path.append(os.path.dirname(__file__))

# pylint: disable=wrong-import-position
from pylib.utils import BASE_DIR
sys.path = [os.path.join(BASE_DIR, 'external_tools')] + sys.path
sys.path.insert(0, os.path.join(BASE_DIR, 'prj/app/pystache'))
if __name__ == '__main__':
    sys.modules['x'] = sys.modules['__main__']

from pylib.components import Component
from pylib import release, components, prj, tests, docs  # pylint: disable=unused-import
from pylib.cmdline import add_subcommands_to_parser

# Set up a specific logger with our desired output level
logger = logging.getLogger()  # pylint: disable=invalid-name
logger.setLevel(logging.INFO)


# topdir is the rtos repository directory in which the user invoked the x tool.
# If the x tool is invoked from a client repository through a wrapper, topdir contains the directory of that client
# repository.
# If the user directly invokes x tool of the RTOS core, topdir is the directory of this file.
# topdir defaults to the core directory.
# It may be modified by an appropriate invocation of main().
topdir = os.path.normpath(os.path.dirname(__file__))  # pylint: disable=invalid-name


# The POSIX context switch component depends on ucontext.h which is supported on real POSIX platforms,
# on cygwin, but not on MinGW
CORE_CONFIGURATIONS = {"posix": ["sched-rr-test", "sched-prio-inherit-test", "simple-mutex-test",
                                 "blocking-mutex-test", "simple-semaphore-test", "sched-prio-test",
                                 "acamar", "gatria", "kraz", "acrux", "rigel"],
                       "armv7m": ["acamar", "gatria", "kraz", "acrux", "rigel", "kochab", "phact"],
                       "ppce500": ["acamar", "gatria", "kraz", "acrux", "kochab", "phact"],
                       "stub": ["acamar", "gatria", "kraz", "acrux", "rigel", "kochab", "phact"]}

CORE_SKELETONS = {
    'sched-rr-test': [Component('reentrant'),
                      Component('sched-rr', {'assume_runnable': False}),
                      Component('sched-rr-test')],
    'sched-prio-test': [Component('reentrant'),
                        Component('sched-prio', {'assume_runnable': False}),
                        Component('sched-prio-test')],
    'sched-prio-inherit-test': [Component('reentrant'),
                                Component('sched-prio-inherit', {'assume_runnable': False}),
                                Component('sched-prio-inherit-test')],
    'simple-mutex-test': [Component('reentrant'),
                          Component('simple-mutex'),
                          Component('simple-mutex-test')],
    'blocking-mutex-test': [Component('reentrant'),
                            Component('blocking-mutex', {'lock_timeout': False, 'prio_ceiling': False}),
                            Component('blocking-mutex-test')],
    'simple-semaphore-test': [Component('reentrant'),
                              Component('preempt-null'),
                              Component('simple-semaphore', {'timeouts': False}),
                              Component('simple-semaphore-test')],
    'acamar': [Component('docs'),
               Component('reentrant'),
               Component('acamar'),
               Component('stack', pkg_component=True),
               Component('context-switch', pkg_component=True),
               Component('preempt-null', {'scheduler': False}),
               Component('error'),
<<<<<<< HEAD
               Component('task', {'task_start_api': False, 'scheduler': False}),
               Component('api-conditions'),
               Component('mpu', pkg_component=True)],
=======
               Component('task'),
               Component('profiling')],
>>>>>>> dac906a3
    'gatria': [Component('reentrant'),
               Component('stack', pkg_component=True),
               Component('context-switch', pkg_component=True),
               Component('preempt-null'),
               Component('sched-rr', {'assume_runnable': True}),
               Component('simple-mutex'),
               Component('error'),
               Component('task'),
               Component('api-conditions'),
               Component('gatria')],
    'kraz': [Component('reentrant'),
             Component('stack', pkg_component=True),
             Component('context-switch', pkg_component=True),
             Component('preempt-null'),
             Component('sched-rr', {'assume_runnable': True}),
             Component('signal', {'prio_inherit': False}),
             Component('simple-mutex'),
             Component('error'),
             Component('task'),
             Component('api-conditions'),
             Component('kraz')],
    'acrux': [Component('reentrant'),
              Component('stack', pkg_component=True),
              Component('context-switch', pkg_component=True),
              Component('preempt-null'),
              Component('sched-rr', {'assume_runnable': False}),
              Component('interrupt-event', pkg_component=True),
              Component('interrupt-event', {'timer_process': False}),
              Component('simple-mutex'),
              Component('error'),
              Component('task'),
              Component('api-conditions'),
              Component('acrux')],
    'rigel': [Component('docs'),
              Component('reentrant'),
              Component('stack', pkg_component=True),
              Component('context-switch', pkg_component=True),
              Component('preempt-null', {'scheduler': True}),
              Component('sched-rr', {'assume_runnable': False}),
              Component('signal', {'prio_inherit': False, 'yield_api': True, 'task_signals': True}),
              Component('timer', pkg_component=True),
              Component('timer', {'preemptive': False}),
              Component('interrupt-event', pkg_component=True),
              Component('interrupt-event', {'timer_process': True}),
              Component('interrupt-event-signal', {'task_set': True}),
              Component('blocking-mutex', {'lock_timeout': False, 'preemptive': False, 'prio_ceiling': False}),
              Component('profiling'),
              Component('message-queue'),
              Component('error'),
              # Please note that the task_start_api pystache tag is used solely to block out a rigel-specific section
              # of the Task Configuration chapter.
              Component('task', {'task_start_api': True, 'scheduler': True}),
              Component('api-conditions'),
              Component('rigel')],
    'kochab': [Component('docs'),
               Component('reentrant'),
               Component('stack', pkg_component=True),
               Component('context-switch-preempt', pkg_component=True),
               Component('sched-prio-inherit', {'assume_runnable': False}),
               Component('signal', {'prio_inherit': True, 'yield_api': False, 'task_signals': False}),
               Component('timer', pkg_component=True),
               Component('timer', {'preemptive': True}),
               Component('interrupt-event', pkg_component=True),
               Component('interrupt-event', {'timer_process': True}),
               Component('interrupt-event-signal', {'task_set': False}),
               Component('blocking-mutex', {'lock_timeout': True, 'preemptive': True, 'prio_ceiling': False}),
               Component('simple-semaphore', {'timeouts': True, 'preemptive': True}),
               Component('error'),
               Component('task', {'task_start_api': False, 'scheduler': True}),
               Component('api-conditions'),
               Component('kochab')],
    'phact': [Component('docs'),
              Component('reentrant'),
              Component('stack', pkg_component=True),
              Component('context-switch-preempt', pkg_component=True),
              Component('sched-prio-ceiling', {'assume_runnable': False}),
              Component('signal', {'prio_inherit': False, 'yield_api': False, 'task_signals': False}),
              Component('timer', pkg_component=True),
              Component('timer', {'preemptive': True}),
              Component('interrupt-event', pkg_component=True),
              Component('interrupt-event', {'timer_process': True}),
              Component('interrupt-event-signal', {'task_set': False}),
              Component('blocking-mutex', {'lock_timeout': True, 'preemptive': True, 'prio_ceiling': True}),
              Component('simple-semaphore', {'timeouts': True, 'preemptive': True}),
              Component('error'),
              Component('task', {'task_start_api': False, 'scheduler': True}),
              Component('api-conditions'),
              Component('phact')],
}

# client repositories may extend or override the following variables to control which configurations are available
skeletons = CORE_SKELETONS.copy()  # pylint: disable=invalid-name
configurations = CORE_CONFIGURATIONS.copy()  # pylint: disable=invalid-name


def main():
    """Application main entry point. Parse arguments, and call specified sub-command."""
    parser = argparse.ArgumentParser(prog='x.py')
    add_subcommands_to_parser(globals(), parser)

    # parse arbitrary options for the 'test systems' command
    # argparse does not seem to provide a better mechanism for this case

    args, unknown_args = parser.parse_known_args()
    if args.command == 'test' and args.subcommand == 'systems':
        args.unknown_args = unknown_args
    else:
        # enforce stricter parsing for other commands
        args = parser.parse_args()

    if not args.command or not args.subcommand:
        # argparse does not support required subparsers so it does not itself reject a command line that lacks a
        # command or subcommand
        parser.print_help()
        return 1

    args.topdir = topdir
    args.configurations = configurations
    args.skeletons = skeletons

    return args.execute(args)


if __name__ == "__main__":
    RESULT = main()
    # sys.exit(None) makes the process exit with exit code 0, which indicates successful completion.
    # In the past, e.g. test functions have returned None, even when there were test errors.
    # To prevent this, require the functions called by main() to consistently return an integer value.
    if isinstance(RESULT, int):
        sys.exit(RESULT)
    else:
        raise TypeError('The main() function shall return an integer, but returned a value of type {} instead.'
                        .format(type(RESULT)))<|MERGE_RESOLUTION|>--- conflicted
+++ resolved
@@ -132,14 +132,10 @@
                Component('context-switch', pkg_component=True),
                Component('preempt-null', {'scheduler': False}),
                Component('error'),
-<<<<<<< HEAD
                Component('task', {'task_start_api': False, 'scheduler': False}),
                Component('api-conditions'),
-               Component('mpu', pkg_component=True)],
-=======
-               Component('task'),
+               Component('mpu', pkg_component=True),
                Component('profiling')],
->>>>>>> dac906a3
     'gatria': [Component('reentrant'),
                Component('stack', pkg_component=True),
                Component('context-switch', pkg_component=True),
