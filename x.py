--- conflicted
+++ resolved
@@ -296,7 +296,6 @@
         _parser.add_argument('--quiet', action='store_true',
                              help="Less output",
                              default=False)
-<<<<<<< HEAD
     test_subparsers.add_parser('pystache-test', help='Test pystache')
     test_subparsers.add_parser('test-release', help='Test final release')
 
@@ -306,7 +305,8 @@
     build_subparsers.add_parser('prj-build', help='Build prj')
     build_subparsers.add_parser('build-release', help='Build final release')
     build_subparsers.add_parser('build-partials', help='Build partial release files')
-    build_subparsers.add_parser('build-manuals', help='Build PDF manuals')
+    _parser = build_subparsers.add_parser('build-manuals', help='Build PDF manuals')
+    _parser.add_argument('--verbose', '-v', action='store_true')
     build_subparsers.add_parser('generate', help='Generate packages from components')
 
     task_parser = subparsers.add_parser("tasks", help="Task management")
@@ -314,18 +314,6 @@
 
     task_subparsers.add_parser('list', help="List tasks")
     _parser = task_subparsers.add_parser('new-review', help='Create a new review')
-=======
-    subparsers.add_parser('prj-build', help='Build prj')
-
-    subparsers.add_parser('pystache-test', help='Test pystache')
-    subparsers.add_parser('build-release', help='Build final release')
-    subparsers.add_parser('test-release', help='Test final release')
-    subparsers.add_parser('build-partials', help='Build partial release files')
-    _parser = subparsers.add_parser('build-manuals', help='Build PDF manuals')
-    _parser.add_argument('--verbose', '-v', action='store_true')
-    subparsers.add_parser('build', help='Build all release files')
-    _parser = subparsers.add_parser('new-review', help='Create a new review')
->>>>>>> fd0c39b8
     _parser.add_argument('reviewers', metavar='REVIEWER', nargs='+',
                          help='Username of reviewer')
     _parser = task_subparsers.add_parser('new-task', help='Create a new task')
