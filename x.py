#!/usr/bin/env python3.3
"""
Overview
---------
`x.py` is the main *project management script* for the RTOS project.
As a *project magement script* it should handle any actions related to working on the project, such as building
artifacts for release, project management related tasks such as creating reviews, and similar task.
Any project management related task should be added as a subcommand to `x.py`, rather than adding another script.

Released Files
---------------

One of the main tasks of `x.py` is to create the releasable artifacts (i.e.: things that will be shipped to users).

### `prj` release information

prj will be distributed in source format for now as the customer likes it that way, and also because of the
impracticality of embedding python3 into a distributable .exe .
The enduser will need to install Python 3.3.
The tool can be embedded (not installed) into a project tree (i.e.: used inplace).

### Package release information

Numerous *packages* will be release to the end user.

One or more RTOS packages will be released.
These include:
* The RTOS core
* The RTOS optional-modules
* Test Suite
* Documentation (PDF)

Additionally one or more build modules will be released.
These include:
* Module
* Documentation

### Built files

The following output files will be produced by `x.py`.

* release/prj-<version>.zip
* release/<rtos-foo>-<version>.zip
* release/<build-name>-<version>.zip

Additional Requirements
-----------------------

This `x.py` tool shouldn't leave old files around (like every other build tool on the planet.)
So, if `x.py` is building version 3 of a given release, it should ensure old releases are not still in the `releases`
directory.

"""
import sys
import os

externals = ['pep8', 'nose', 'ice']

# Make pylib available
sys.path.append(os.path.dirname(__file__))

from pylib.utils import BASE_DIR

sys.path = [os.path.join(BASE_DIR, 'external_tools', e) for e in externals] + sys.path
sys.path.insert(0, os.path.join(BASE_DIR, 'prj/app/pystache'))
if __name__ == '__main__':
    sys.modules['x'] = sys.modules['__main__']

### Check that the correct Python is being used.
correct = None
if sys.platform == 'darwin':
    correct = os.path.abspath(os.path.join(BASE_DIR, 'tools/x86_64-apple-darwin/bin/python3.3'))
elif sys.platform.startswith('linux'):
    correct = os.path.abspath(os.path.join(BASE_DIR, 'tools/x86_64-unknown-linux-gnu/bin/python3.3'))

if correct is not None and sys.executable != correct:
    print("x.py expects to be executed using {} (not {}).".format(correct, sys.executable), file=sys.stderr)
    sys.exit(1)

import argparse
import logging

from pylib.tasks import new_review, new_task, tasks, integrate, _gen_tag
from pylib.tests import prj_test, x_test, pystache_test, rtos_test, check_pep8
from pylib.components import Component, build
from pylib.release import release_test, build_release, build_partials
from pylib.prj import prj_build
from pylib.manuals import build_manuals

# Set up a specific logger with our desired output level
logger = logging.getLogger()
logger.setLevel(logging.INFO)


# topdir is the rtos repository directory in which the user invoked the x tool.
# If the x tool is invoked from a client repository through a wrapper, topdir contains the directory of that client
# repository.
# If the user directly invokes x tool of the RTOS core, topdir is the directory of this file.
# topdir defaults to the core directory.
# It may be modified by an appropriate invocation of main().
topdir = os.path.normpath(os.path.dirname(__file__))


CORE_CONFIGURATIONS = {"posix": ["sched-rr-test", "sched-prio-inherit-test", "simple-mutex-test",
                                 "blocking-mutex-test", "simple-semaphore-test", "sched-prio-test",
                                 "acamar", "gatria", "kraz"],
                       "armv7m": ["acamar", "gatria", "kraz", "acrux", "rigel"],
                       "ppce500": ["acamar", "gatria", "kraz", "acrux", "kochab"]}

CORE_SKELETONS = {
    'sched-rr-test': [Component('reentrant'),
                      Component('sched-rr', {'assume_runnable': False}),
                      Component('sched-rr-test'),
                      ],
    'sched-prio-test': [Component('reentrant'),
                        Component('sched-prio', {'assume_runnable': False}),
                        Component('sched-prio-test'),
                        ],
    'sched-prio-inherit-test': [Component('reentrant'),
                                Component('sched-prio-inherit', {'assume_runnable': False}),
                                Component('sched-prio-inherit-test'),
                                ],
    'simple-mutex-test': [Component('reentrant'),
                          Component('simple-mutex'),
                          Component('simple-mutex-test'),
                          ],
    'blocking-mutex-test': [Component('reentrant'),
                            Component('blocking-mutex', {'lock_timeout': False}),
                            Component('blocking-mutex-test'),
                            ],
    'simple-semaphore-test': [Component('reentrant'),
                              Component('preempt-null'),
                              Component('simple-semaphore', {'timeouts': False}),
                              Component('simple-semaphore-test'),
                              ],
    'acamar': [Component('reentrant'),
               Component('acamar'),
               Component('stack', pkg_component=True),
               Component('context-switch', pkg_component=True),
               Component('error'),
               Component('task', {'task_start_api': False}),
               ],
    'gatria': [Component('reentrant'),
               Component('stack', pkg_component=True),
               Component('context-switch', pkg_component=True),
               Component('preempt-null'),
               Component('sched-rr', {'assume_runnable': True}),
               Component('simple-mutex'),
               Component('error'),
               Component('task', {'task_start_api': False}),
               Component('gatria'),
               ],
    'kraz': [Component('reentrant'),
             Component('stack', pkg_component=True),
             Component('context-switch', pkg_component=True),
             Component('preempt-null'),
             Component('sched-rr', {'assume_runnable': True}),
<<<<<<< HEAD
             Component('signal', {'prio_inherit': False}),
=======
             Component('signal', {'yield_api': False}),
>>>>>>> fa23f5b7
             Component('simple-mutex'),
             Component('error'),
             Component('task', {'task_start_api': False}),
             Component('kraz'),
             ],
    'acrux': [Component('reentrant'),
              Component('stack', pkg_component=True),
              Component('context-switch', pkg_component=True),
              Component('preempt-null'),
              Component('sched-rr', {'assume_runnable': False}),
              Component('interrupt-event', pkg_component=True),
              Component('interrupt-event', {'timer_process': False}),
              Component('simple-mutex'),
              Component('error'),
              Component('task', {'task_start_api': False}),
              Component('acrux'),
              ],
    'rigel': [Component('reentrant'),
              Component('stack', pkg_component=True),
              Component('context-switch', pkg_component=True),
              Component('preempt-null'),
              Component('sched-rr', {'assume_runnable': False}),
<<<<<<< HEAD
              Component('signal', {'prio_inherit': False}),
=======
              Component('signal', {'yield_api': True}),
>>>>>>> fa23f5b7
              Component('timer', pkg_component=True),
              Component('timer'),
              Component('interrupt-event', pkg_component=True),
              Component('interrupt-event', {'timer_process': True}),
              Component('interrupt-event-signal', {'task_set': True}),
              Component('blocking-mutex', {'lock_timeout': False}),
              Component('profiling'),
              Component('message-queue'),
              Component('error'),
              # Please note that the task_start_api pystache tag is used solely to block out a rigel-specific section
              # of the Task Configuration chapter.
              Component('task', {'task_start_api': True}),
              Component('rigel'),
              ],
    'kochab': [Component('reentrant'),
               Component('stack', pkg_component=True),
               Component('context-switch-preempt', pkg_component=True),
               Component('sched-prio-inherit', {'assume_runnable': False}),
<<<<<<< HEAD
               Component('signal', {'prio_inherit': True}),
=======
               Component('signal', {'yield_api': False}),
>>>>>>> fa23f5b7
               Component('timer', pkg_component=True),
               Component('timer'),
               Component('interrupt-event', pkg_component=True),
               Component('interrupt-event', {'timer_process': True}),
               Component('interrupt-event-signal', {'task_set': False}),
               Component('blocking-mutex', {'lock_timeout': True}),
               Component('simple-semaphore', {'timeouts': True}),
               Component('error'),
               Component('task', {'task_start_api': False}),
               Component('kochab'),
               ]
}

# client repositories may extend or override the following variables to control which configurations are available
skeletons = CORE_SKELETONS.copy()
configurations = CORE_CONFIGURATIONS.copy()


def main():
    """Application main entry point. Parse arguments, and call specified sub-command."""
    SUBCOMMAND_TABLE = {
        # Releases
        'prj-build': prj_build,
        'generate': build,
        'build-release': build_release,
        'build-partials': build_partials,
        'build-manuals': build_manuals,

        # Testing
        'check-pep8': check_pep8,
        'prj-test': prj_test,
        'pystache-test': pystache_test,
        'x-test': x_test,
        'rtos-test': rtos_test,
        'test-release': release_test,

        # Tasks management
        'review': new_review,
        'new': new_task,
        'list': tasks,
        'integrate': integrate,
        # Tempalte management
        'gen-tag': _gen_tag,
    }

    # create the top-level parser
    parser = argparse.ArgumentParser(prog='x.py')

    subparsers = parser.add_subparsers(title='subcommands', dest='command')

    test_parser = subparsers.add_parser("test", help="Run tests")
    test_subparsers = test_parser.add_subparsers(title="Test suites", dest="test_command")

    _parser = test_subparsers.add_parser('check-pep8', help='Run PEP8 on project Python files')
    _parser.add_argument('--teamcity', action='store_true',
                         help="Provide teamcity output for tests",
                         default=False)
    _parser.add_argument('--excludes', nargs='*',
                         help="Exclude directories from pep8 checks",
                         default=[])
    for component_name in ['prj', 'x', 'rtos']:
        _parser = test_subparsers.add_parser(component_name + '-test', help='Run {} unittests'.format(component_name))
        _parser.add_argument('tests', metavar='TEST', nargs='*',
                             help="Specific test", default=[])
        _parser.add_argument('--list', action='store_true',
                             help="List tests (don't execute)",
                             default=False)
        _parser.add_argument('--verbose', action='store_true',
                             help="Verbose output",
                             default=False)
        _parser.add_argument('--quiet', action='store_true',
                             help="Less output",
                             default=False)
    test_subparsers.add_parser('pystache-test', help='Test pystache')
    test_subparsers.add_parser('test-release', help='Test final release')

    build_parser = subparsers.add_parser("build", help="Build release stuff...")
    build_subparsers = build_parser.add_subparsers(title="Build options", dest="build_command")

    build_subparsers.add_parser('prj-build', help='Build prj')
    build_subparsers.add_parser('build-release', help='Build final release')
    build_subparsers.add_parser('build-partials', help='Build partial release files')
    _parser = build_subparsers.add_parser('build-manuals', help='Build PDF manuals')
    _parser.add_argument('--verbose', '-v', action='store_true')
    build_subparsers.add_parser('generate', help='Generate packages from components')

    task_parser = subparsers.add_parser("task", help="Task management")
    task_subparsers = task_parser.add_subparsers(title="Task management operations", dest="task_command")

    task_subparsers.add_parser('list', help="List tasks")
    _parser = task_subparsers.add_parser('new', help='Create a new task')
    _parser.add_argument('taskname', metavar='TASKNAME', help='Name of the new task')
    _parser.add_argument('--no-fetch', dest='fetch', action='store_false', default='true', help='Disable fetchign')
    _parser = task_subparsers.add_parser('review', help='Create a new review')
    _parser.add_argument('reviewers', metavar='REVIEWER', nargs='+',
                         help='Username of reviewer')
    _parser = task_subparsers.add_parser('integrate', help='Integrate a completed development task/branch \
into the main upstream branch.')
    _parser.add_argument('--repo', help='Path of git repository to operate in. \
Defaults to current working directory.')
    _parser.add_argument('--name', help='Name of the task branch to integrate. \
Defaults to active branch in repository.')
    _parser.add_argument('--target', help='Name of branch to integrate task branch into. \
Defaults to "development".', default='development')
    _parser.add_argument('--archive', help='Prefix to add to task branch name when archiving it. \
Defaults to "archive".', default='archive')

    subparsers.add_parser('gen-tag', help='Generate a random 6-char alphanumeric string')

    args = parser.parse_args()

    if args.command is None:
        parser.print_help()
    else:
        for cmd, subcommand in ([("test", "test_command"), ("task", "task_command"), ("build", "build_command")]):
            if args.command == cmd:
                if vars(args)[subcommand] is None:
                    args = parser.parse_args([cmd, "-h"])
                args.command = vars(args)[subcommand]

        args.topdir = topdir
        args.configurations = configurations
        args.skeletons = skeletons

        return SUBCOMMAND_TABLE[args.command](args)


if __name__ == "__main__":
    sys.exit(main())<|MERGE_RESOLUTION|>--- conflicted
+++ resolved
@@ -155,11 +155,7 @@
              Component('context-switch', pkg_component=True),
              Component('preempt-null'),
              Component('sched-rr', {'assume_runnable': True}),
-<<<<<<< HEAD
-             Component('signal', {'prio_inherit': False}),
-=======
-             Component('signal', {'yield_api': False}),
->>>>>>> fa23f5b7
+             Component('signal', {'prio_inherit': False, 'yield_api': False}),
              Component('simple-mutex'),
              Component('error'),
              Component('task', {'task_start_api': False}),
@@ -182,11 +178,7 @@
               Component('context-switch', pkg_component=True),
               Component('preempt-null'),
               Component('sched-rr', {'assume_runnable': False}),
-<<<<<<< HEAD
-              Component('signal', {'prio_inherit': False}),
-=======
-              Component('signal', {'yield_api': True}),
->>>>>>> fa23f5b7
+              Component('signal', {'prio_inherit': False, 'yield_api': True}),
               Component('timer', pkg_component=True),
               Component('timer'),
               Component('interrupt-event', pkg_component=True),
@@ -205,11 +197,7 @@
                Component('stack', pkg_component=True),
                Component('context-switch-preempt', pkg_component=True),
                Component('sched-prio-inherit', {'assume_runnable': False}),
-<<<<<<< HEAD
-               Component('signal', {'prio_inherit': True}),
-=======
-               Component('signal', {'yield_api': False}),
->>>>>>> fa23f5b7
+               Component('signal', {'prio_inherit': True, 'yield_api': False}),
                Component('timer', pkg_component=True),
                Component('timer'),
                Component('interrupt-event', pkg_component=True),
