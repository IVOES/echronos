@ECHO OFF

REM
REM eChronos Real-Time Operating System
REM Copyright (c) 2017, Commonwealth Scientific and Industrial Research
REM Organisation (CSIRO) ABN 41 687 119 230.
REM
REM All rights reserved. CSIRO is willing to grant you a licence to the eChronos
REM real-time operating system under the terms of the CSIRO_BSD_MIT license. See
REM the file "LICENSE_CSIRO_BSD_MIT.txt" for details.
REM
REM @TAG(CSIRO_BSD_MIT)
REM

C:\cygwin64\setup-x86_64.exe -q -P gdb

REM If the master branch does not exist locally, create it because some tests rely on it
git rev-parse --verify master >nul 2>&1
IF %ERRORLEVEL% NEQ 0 (
    git config remote.origin.fetch "+refs/heads/*:refs/remotes/origin/*" || EXIT /B %ERRORLEVEL%
    git fetch --depth=1 origin master || EXIT /B %ERRORLEVEL%
    git branch --track master origin/master || EXIT /B %ERRORLEVEL%
)

REM Install pylint because `x.py test style` depends on it
<<<<<<< HEAD
%PYTHON% -m pip install --user --upgrade pip
%PYTHON% -m pip install --user --upgrade "pylint<2"
%PYTHON% -m pip install --user --upgrade "pycodestyle==2.4"
=======
%PYTHON% -m pip install --user --upgrade "pylint==2.2"
>>>>>>> 594ce377

IF NOT EXIST C:\splint-3.1.2 (
    powershell.exe -nologo -noprofile -command "& { Invoke-WebRequest 'https://raw.githubusercontent.com/wiki/echronos/echronos/splint-3.1.2.win32.zip' -OutFile 'splint-3.1.2.win32.zip'; Add-Type -A 'System.IO.Compression.FileSystem'; [IO.Compression.ZipFile]::ExtractToDirectory('splint-3.1.2.win32.zip', 'C:\'); }" || EXIT /B %ERRORLEVEL%
    del splint-3.1.2.win32.zip || EXIT /B %ERRORLEVEL%
) ELSE (
    EXIT /B 0
)
<|MERGE_RESOLUTION|>--- conflicted
+++ resolved
@@ -1,39 +1,35 @@
-@ECHO OFF
-
-REM
-REM eChronos Real-Time Operating System
-REM Copyright (c) 2017, Commonwealth Scientific and Industrial Research
-REM Organisation (CSIRO) ABN 41 687 119 230.
-REM
-REM All rights reserved. CSIRO is willing to grant you a licence to the eChronos
-REM real-time operating system under the terms of the CSIRO_BSD_MIT license. See
-REM the file "LICENSE_CSIRO_BSD_MIT.txt" for details.
-REM
-REM @TAG(CSIRO_BSD_MIT)
-REM
-
-C:\cygwin64\setup-x86_64.exe -q -P gdb
-
-REM If the master branch does not exist locally, create it because some tests rely on it
-git rev-parse --verify master >nul 2>&1
-IF %ERRORLEVEL% NEQ 0 (
-    git config remote.origin.fetch "+refs/heads/*:refs/remotes/origin/*" || EXIT /B %ERRORLEVEL%
-    git fetch --depth=1 origin master || EXIT /B %ERRORLEVEL%
-    git branch --track master origin/master || EXIT /B %ERRORLEVEL%
-)
-
-REM Install pylint because `x.py test style` depends on it
-<<<<<<< HEAD
-%PYTHON% -m pip install --user --upgrade pip
-%PYTHON% -m pip install --user --upgrade "pylint<2"
-%PYTHON% -m pip install --user --upgrade "pycodestyle==2.4"
-=======
-%PYTHON% -m pip install --user --upgrade "pylint==2.2"
->>>>>>> 594ce377
-
-IF NOT EXIST C:\splint-3.1.2 (
-    powershell.exe -nologo -noprofile -command "& { Invoke-WebRequest 'https://raw.githubusercontent.com/wiki/echronos/echronos/splint-3.1.2.win32.zip' -OutFile 'splint-3.1.2.win32.zip'; Add-Type -A 'System.IO.Compression.FileSystem'; [IO.Compression.ZipFile]::ExtractToDirectory('splint-3.1.2.win32.zip', 'C:\'); }" || EXIT /B %ERRORLEVEL%
-    del splint-3.1.2.win32.zip || EXIT /B %ERRORLEVEL%
-) ELSE (
-    EXIT /B 0
-)
+@ECHO OFF
+
+REM
+REM eChronos Real-Time Operating System
+REM Copyright (c) 2017, Commonwealth Scientific and Industrial Research
+REM Organisation (CSIRO) ABN 41 687 119 230.
+REM
+REM All rights reserved. CSIRO is willing to grant you a licence to the eChronos
+REM real-time operating system under the terms of the CSIRO_BSD_MIT license. See
+REM the file "LICENSE_CSIRO_BSD_MIT.txt" for details.
+REM
+REM @TAG(CSIRO_BSD_MIT)
+REM
+
+C:\cygwin64\setup-x86_64.exe -q -P gdb
+
+REM If the master branch does not exist locally, create it because some tests rely on it
+git rev-parse --verify master >nul 2>&1
+IF %ERRORLEVEL% NEQ 0 (
+    git config remote.origin.fetch "+refs/heads/*:refs/remotes/origin/*" || EXIT /B %ERRORLEVEL%
+    git fetch --depth=1 origin master || EXIT /B %ERRORLEVEL%
+    git branch --track master origin/master || EXIT /B %ERRORLEVEL%
+)
+
+REM Install pylint because `x.py test style` depends on it
+%PYTHON% -m pip install --user --upgrade pip
+%PYTHON% -m pip install --user --upgrade "pylint==2.2"
+%PYTHON% -m pip install --user --upgrade "pycodestyle==2.4"
+
+IF NOT EXIST C:\splint-3.1.2 (
+    powershell.exe -nologo -noprofile -command "& { Invoke-WebRequest 'https://raw.githubusercontent.com/wiki/echronos/echronos/splint-3.1.2.win32.zip' -OutFile 'splint-3.1.2.win32.zip'; Add-Type -A 'System.IO.Compression.FileSystem'; [IO.Compression.ZipFile]::ExtractToDirectory('splint-3.1.2.win32.zip', 'C:\'); }" || EXIT /B %ERRORLEVEL%
+    del splint-3.1.2.win32.zip || EXIT /B %ERRORLEVEL%
+) ELSE (
+    EXIT /B 0
+)