--- conflicted
+++ resolved
@@ -184,63 +184,12 @@
     return [_parse_sectioned_file(os.path.join(bc.path, filename), bc.config, sections) for bc in bound_components]
 
 
-<<<<<<< HEAD
-    """
-
-    @staticmethod
-    def find(topdir, partial_path):
-        """Find the component partial_path in the core repository or client repositories further up in the directory
-        tree."""
-        paths = base_to_top_paths(topdir, 'components', partial_path)
-        paths.reverse()
-        for path in paths:
-            if os.path.exists(path):
-                return path
-        raise KeyError('Unable to find component "{}" in {}'.format(partial_path, paths))
-
-    def __init__(self, name, resource_name=None, configuration={}):
-        """Create a component object.
-
-        Such objects encapsulate the act of parsing a corresponding source file.
-        The parsed data is converted into configuration information used when generating an RtosModule by rendering an
-        RTOS template file.
-
-        'name' is the component name used in the RTOS template file.
-        For example, the properties of the interrupt event component are referred to as 'interrupt_event.xyz' in the
-        RTOS template files.
-
-        'resource_name' is the base name of the source file of this component that is parsed to obtain this
-        component's properties.
-        For example, the base name of the interrupt event component is 'interrupt-event', which expands to the on-disk
-        file name of interrupt-event.c.
-
-        'configuration' is a dictionary with configuration information.
-        It is passed to the '_parse_sectioned_file()' function used to parse this component's source file.
-
-        """
-        self.name = name
-        if resource_name is not None:
-            self._resource_name = resource_name
-        else:
-            self._resource_name = name
-        self._configuration = configuration
-
-    def parse(self, topdir, parsing_configuration={}):
-        """Retrieve the properties of this component by parsing its corresponding source file.
-
-        'topdir' is the absolute, normalized path of the directory of the active core or client repository from which
-        x.py was invoked.
-
-        'parsing_configuration' is an optional dictionary that is merged with the component's base configuration and
-        passed to the parsing function.
-=======
 _BoundComponent = namedtuple("_BoundComponent", ['path', 'config'])
 
 
 class Component(namedtuple('Component', ['name', 'configuration', 'pkg_component'])):
     def __new__(cls, name, configuration={}, pkg_component=False):
         return super(Component, cls).__new__(cls, name, configuration, pkg_component)
->>>>>>> 42e578e6
 
 
 def _bind_components(components, pkg_name, search_paths):
@@ -253,16 +202,9 @@
         else:
             resource_name = component.name
 
-<<<<<<< HEAD
-        component = None
-        for name in [f.format(self._resource_name) for f in ['{0}.c', '{0}/{0}.c']]:
-            try:
-                component = Component.find(topdir, name)
-=======
         for search_path in search_paths:
             path = os.path.join(search_path, resource_name)
             if os.path.exists(path):
->>>>>>> 42e578e6
                 break
         else:
             raise KeyError('Unable to find component "{}" in {}'.format(resource_name, search_paths))
@@ -278,43 +220,6 @@
                                         /schema.xml
                                         /entity.py
     """
-<<<<<<< HEAD
-    def parse(self, topdir, arch):
-        """Retrieve the properties of this component by parsing its architecture-specific source file.
-
-        'topdir' is the absolute, normalized path of the directory of the active core or client repository from which
-        x.py was invoked.
-
-        'arch', an instance of Architecture, identifies the architecture of the source file to parse.
-
-        Otherwise, this function behaves as Component.parse().
-
-        """
-        assert isinstance(arch, Architecture)
-
-        component = None
-        for name in [f.format(arch.name, self._resource_name) for f in ['{0}-{1}/{0}-{1}.c', '{1}-{0}.c']]:
-            try:
-                component = Component.find(topdir, name)
-                break
-            except KeyError:
-                pass
-        if component is None:
-            raise KeyError('Unable to find component "{}" for architecture {}'.format(self._resource_name, arch.name))
-
-        return _parse_sectioned_file(component, self._configuration)
-
-
-class Architecture:
-    """Represents the properties of a target architecture for which an RtosModule can be generated."""
-    def __init__(self, name, configuration):
-        assert isinstance(name, str)
-        assert isinstance(configuration, dict)
-        self.name = name
-        self.configuration = configuration
-
-=======
->>>>>>> 42e578e6
 
     bound_components = _bind_components(components, pkg_name, search_paths)
 
@@ -359,7 +264,7 @@
     shutil.copyfile(python_file, python_output)
 
 
-def _get_search_paths():
+def _get_search_paths(topdir):
     """Find and return the directories that, by convention, are expected to contain component modules.
 
     As search directories qualify all directories called 'components' in the BASE_DIR or its parent directories.
@@ -367,91 +272,14 @@
     directory not containing a 'components' directory.
 
     """
-<<<<<<< HEAD
-    def __init__(self, name, components, configuration={}):
-        """Create an RTOS skeleton based on its core properties.
-
-        'name', a string, is the unique name of the RTOS skeleton.
-
-        'components', a sequence of Component instances, is the set of components that define this RTOS variant.
-
-        'configuration', a dictionary, contains configuration information specific to this RTOS variant.
-        It is used when generating an RtosModule from this skeleton.
-
-        """
-        assert isinstance(name, str)
-        assert isinstance(components, list)
-        assert isinstance(configuration, dict)
-        self.name = name
-        self.python_file = os.path.join(BASE_DIR, 'components', '{}.py'.format(self.name))
-
-        self._components = components
-        self._configuration = configuration
-
-    def get_module_sections(self, topdir, arch):
-        """Retrieve the sections necessary to generate an RtosModule from this skeleton.
-
-        """
-        module_sections = {}
-        for component in self._components:
-            for name, contents in component.parse(topdir, arch).items():
-                if name not in module_sections:
-                    module_sections[name] = []
-                module_sections[name].append(contents)
-        return module_sections
-
-    def create_configured_module(self, topdir, arch):
-        """Retrieve module configuration information and create a corresponding RtosModule instance.
-
-        This is only a convenience function.
-
-        """
-        return RtosModule(self.name, arch, self.get_module_sections(topdir, arch), self.python_file)
-
-
-class RtosModule:
-    """Represents an instance of an RtosSkeleton (or RTOS variant) with a specific configuration, in particular for a
-    specific target architecture.
-
-    This class encapsulates the act of rendering an RTOS template given an RTOS configuration into a module on disk.
-=======
-    search_paths = []
-
-    current_dir = BASE_DIR
-    while True:
-        components_dir = os.path.join(current_dir, 'components')
-        if os.path.isdir(components_dir):
-            search_paths.append(components_dir)
-            next_dir = os.path.dirname(current_dir)
-            if next_dir != current_dir:
-                current_dir = next_dir
-            else:
-                break
-        else:
-            break
->>>>>>> 42e578e6
-
-    # reverse the search paths so that they are sorted by increasing depth in the directory tree
-    # this is expected to lead to components in client repositories to override those in the core repository
-    return list(reversed(search_paths))
+    paths = base_to_top_paths(topdir, 'components')
+    paths.reverse()
+    return paths
 
 
 def build(args):
     # Generate RTOSes
-<<<<<<< HEAD
-    for rtos_name, arch_names in args.configurations.items():
-        generate_rtos_module(args.topdir, args.skeletons[rtos_name],
-                             [args.architectures[arch] for arch in arch_names])
-
-
-def generate_rtos_module(topdir, skeleton, architectures):
-    """Generate RTOS modules for several architectures from a given skeleton."""
-    for arch in architectures:
-        rtos_module = skeleton.create_configured_module(topdir, arch)
-        rtos_module.generate()
-=======
-    search_paths = _get_search_paths()
+    search_paths = _get_search_paths(args.topdir)
     for pkg_name, rtos_names in args.configurations.items():
         for rtos_name in rtos_names:
-            _generate(rtos_name, args.skeletons[rtos_name], pkg_name, search_paths)
->>>>>>> 42e578e6
+            _generate(rtos_name, args.skeletons[rtos_name], pkg_name, search_paths)