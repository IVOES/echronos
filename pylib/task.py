--- conflicted
+++ resolved
@@ -299,13 +299,8 @@
         self.file_path = file_path
         basename = os.path.basename(file_path)
         author_dot_round = os.path.splitext(basename)[0]
-<<<<<<< HEAD
-        author, round = author_dot_round.rsplit('.', maxsplit=1)
-        self.round = int(round)
-=======
         author, round_ = author_dot_round.rsplit('.', maxsplit=1)
         self.round = int(round_)
->>>>>>> e05b3d0d
         self.author = author
         self._conclusion = None
 
