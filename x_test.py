from pylib.xunittest import teamcityskip
from pylib.utils import Git
<<<<<<< HEAD
from pylib.components import _sort_typedefs
=======
from pylib.components import sort_typedefs
from pylib.tasks import _Review
>>>>>>> 5dfef8ab
import itertools
import os
import tempfile

# The constants refer to the base (initial) commit.
# All branches should be dervied from this commit, so it
# should always be available. This commit is used to test
# some of the 'Git' class functionality.
INITIAL_COMMIT = '052c07259121ae27a0736dfe92cd5b072ecc5745'
INITIAL_TIME = 1364960632


def test_empty():
    """Test whether an empty test can be run at all given the test setup in x.py."""
    pass


@teamcityskip
def test_git_branch_hash():
    g = Git()
    assert INITIAL_COMMIT == g.branch_hash(INITIAL_COMMIT)


@teamcityskip
def test_git_branch_date():
    g = Git()
    assert INITIAL_TIME == g.branch_date(INITIAL_COMMIT)


def test_sort_typedefs():
    typedefs = ['typedef uint8_t foo;',
                'typedef foo bar;',
                'typedef bar baz;']
    expected = '\n'.join(typedefs)
    for x in itertools.permutations(typedefs):
<<<<<<< HEAD
        assert _sort_typedefs('\n'.join(x)) == expected
=======
        assert sort_typedefs('\n'.join(x)) == expected


def test_full_stop_in_reviewer_name():
    with tempfile.TemporaryDirectory() as dir:
        round = 0
        author = 'john.doe'
        review_file_path = os.path.join(dir, 'review-{}.{}'.format(round, author))
        open(review_file_path, 'w').close()
        review = _Review(review_file_path)
        assert review.author == author
        assert review.round == round
>>>>>>> 5dfef8ab
<|MERGE_RESOLUTION|>--- conflicted
+++ resolved
@@ -1,11 +1,7 @@
 from pylib.xunittest import teamcityskip
 from pylib.utils import Git
-<<<<<<< HEAD
-from pylib.components import _sort_typedefs
-=======
 from pylib.components import sort_typedefs
 from pylib.tasks import _Review
->>>>>>> 5dfef8ab
 import itertools
 import os
 import tempfile
@@ -41,9 +37,6 @@
                 'typedef bar baz;']
     expected = '\n'.join(typedefs)
     for x in itertools.permutations(typedefs):
-<<<<<<< HEAD
-        assert _sort_typedefs('\n'.join(x)) == expected
-=======
         assert sort_typedefs('\n'.join(x)) == expected
 
 
@@ -55,5 +48,4 @@
         open(review_file_path, 'w').close()
         review = _Review(review_file_path)
         assert review.author == author
-        assert review.round == round
->>>>>>> 5dfef8ab
+        assert review.round == round