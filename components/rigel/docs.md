--- conflicted
+++ resolved
@@ -64,12 +64,9 @@
 For performance or code space considerations, some APIs described in this chapter are implemented as function-like macros.
 This is an implementation detail and the use of all APIs must conform to the formal function definitions provided in this chapter.
 
-<<<<<<< HEAD
 
 ## Core API
 
-=======
->>>>>>> c2e782fe
 ### <span class="api">start</span>
 
 <div class="codebox">void start(void);</div>
