/*| headers |*/

/*| object_like_macros |*/

/*| type_definitions |*/

/*| structure_definitions |*/
struct signal_task {
    {{prefix_type}}SignalSet signals;
};

struct signal {
    struct signal_task tasks[{{tasks.length}}];
};

/*| extern_definitions |*/

/*| function_definitions |*/
<<<<<<< HEAD
static {{prefix_type}}SignalSet signal_recv({{prefix_type}}SignalSet *pending_signals, {{prefix_type}}SignalSet requested_signals);
=======
static {{prefix_type}}SignalSet _signal_recv({{prefix_type}}SignalSet *cur_task_signals, {{prefix_type}}SignalSet mask);
static void signal_send_set({{prefix_type}}TaskId task_id, {{prefix_type}}SignalSet signals);
>>>>>>> 7132e4aa

/*| state |*/
static struct signal signal_tasks;

/*| function_like_macros |*/
#define signal_peek(pending_signals, requested_signals) (((pending_signals) & (requested_signals)) != {{prefix_const}}SIGNAL_SET_EMPTY)
#define signal_pending(task_id, mask) ((PENDING_SIGNALS(task_id) & mask) == mask)
#define PENDING_SIGNALS(task_id) signal_tasks.tasks[task_id].signals

/*| functions |*/
static {{prefix_type}}SignalSet
signal_recv({{prefix_type}}SignalSet *const pending_signals, const {{prefix_type}}SignalSet requested_signals)
{
    const {{prefix_type}}SignalSet received_signals = *pending_signals & requested_signals;

    precondition_preemption_disabled();

    *pending_signals &= ~received_signals;

    postcondition_preemption_disabled();

    return received_signals;
}

static void
signal_send_set(const {{prefix_type}}TaskId task_id, const {{prefix_type}}SignalSet signals)
{
    precondition_preemption_disabled();

    PENDING_SIGNALS(task_id) |= signals;
    _unblock(task_id);

    postcondition_preemption_disabled();
}

/*| public_functions |*/
{{prefix_type}}SignalSet
{{prefix_func}}signal_wait_set(const {{prefix_type}}SignalSet requested_signals) {{prefix_const}}REENTRANT
{
    {{prefix_type}}SignalSet *const pending_signals = &PENDING_SIGNALS(get_current_task());
    {{prefix_type}}SignalSet received_signals;

    preempt_disable();

    if (signal_peek(*pending_signals, requested_signals))
    {
        yield();
    }
    else
    {
        do
        {
            block();
        } while (!signal_peek(*pending_signals, requested_signals));
    }

    received_signals = signal_recv(pending_signals, requested_signals);

    preempt_enable();

    return received_signals;
}

{{prefix_type}}SignalSet
{{prefix_func}}signal_poll_set(const {{prefix_type}}SignalSet requested_signals)
{
    {{prefix_type}}SignalSet *const pending_signals = &PENDING_SIGNALS(get_current_task());
    {{prefix_type}}SignalSet received_signals;

    preempt_disable();

    received_signals = signal_recv(pending_signals, requested_signals);

    preempt_enable();

    return received_signals;
}

{{prefix_type}}SignalSet
{{prefix_func}}signal_peek_set(const {{prefix_type}}SignalSet requested_signals)
{
    return signal_peek(PENDING_SIGNALS(get_current_task()), requested_signals);
}

void
{{prefix_func}}signal_send_set(const {{prefix_type}}TaskId task_id, const {{prefix_type}}SignalSet signals)
{
    assert_task_valid(task_id);

    preempt_disable();

<<<<<<< HEAD
    PENDING_SIGNALS(task_id) |= signals;
    unblock(task_id);
=======
    signal_send_set(task_id, signals);
>>>>>>> 7132e4aa

    preempt_enable();
}<|MERGE_RESOLUTION|>--- conflicted
+++ resolved
@@ -16,12 +16,8 @@
 /*| extern_definitions |*/
 
 /*| function_definitions |*/
-<<<<<<< HEAD
 static {{prefix_type}}SignalSet signal_recv({{prefix_type}}SignalSet *pending_signals, {{prefix_type}}SignalSet requested_signals);
-=======
-static {{prefix_type}}SignalSet _signal_recv({{prefix_type}}SignalSet *cur_task_signals, {{prefix_type}}SignalSet mask);
 static void signal_send_set({{prefix_type}}TaskId task_id, {{prefix_type}}SignalSet signals);
->>>>>>> 7132e4aa
 
 /*| state |*/
 static struct signal signal_tasks;
@@ -52,7 +48,7 @@
     precondition_preemption_disabled();
 
     PENDING_SIGNALS(task_id) |= signals;
-    _unblock(task_id);
+    unblock(task_id);
 
     postcondition_preemption_disabled();
 }
@@ -113,12 +109,7 @@
 
     preempt_disable();
 
-<<<<<<< HEAD
-    PENDING_SIGNALS(task_id) |= signals;
-    unblock(task_id);
-=======
     signal_send_set(task_id, signals);
->>>>>>> 7132e4aa
 
     preempt_enable();
 }