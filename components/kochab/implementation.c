/*| headers |*/
#include "rtos-kochab.h"

/*| object_like_macros |*/

/*| type_definitions |*/

/*| structure_definitions |*/
struct interrupt_event_handler {
    {{prefix_type}}TaskId task;
    {{prefix_type}}SignalSet sig_set;
};

/*| extern_definitions |*/
{{#tasks}}
extern void {{function}}(void);
{{/tasks}}

/*| function_definitions |*/
<<<<<<< HEAD
static void yield(void);
static void block(void);
static void unblock({{prefix_type}}TaskId task);
static void preempt_enable(void);
=======
static void _block(void);
static void _unblock({{prefix_type}}TaskId task);
{{#interrupt_events.length}}
static void interrupt_event_handle({{prefix_type}}InterruptEventId interrupt_event_id);
{{/interrupt_events.length}}
>>>>>>> 7132e4aa

/*| state |*/
struct interrupt_event_handler interrupt_events[{{interrupt_events.length}}] = {
{{#interrupt_events}}
    { {{prefix_const}}TASK_ID_{{task.name|u}}, {{prefix_const}}SIGNAL_SET_{{sig_set|u}} },
{{/interrupt_events}}
};

/*| function_like_macros |*/
<<<<<<< HEAD
#define preempt_disable()
#define mutex_block_on(task) block_on(task)
#define mutex_unblock(task) unblock(task)
#define precondition_preemption_disabled()
#define postcondition_preemption_disabled()
#define postcondition_preemption_enabled()
=======
#define mutex_block_on(task) _block_on(task)
#define mutex_unblock(task) _unblock(task)
>>>>>>> 7132e4aa

/*| functions |*/
{{#tasks}}
static void
entry_{{name}}(void)
{
    precondition_preemption_disabled();

    preempt_enable();
    {{function}}();
}
{{/tasks}}

static void
<<<<<<< HEAD
yield(void)
{
    precondition_preemption_disabled();
    {
        const {{prefix_type}}TaskId from = get_current_task();
        const {{prefix_type}}TaskId to = sched_get_next();
        current_task = to;
        context_switch(get_task_context(from), get_task_context(to));
    }
    postcondition_preemption_disabled();
}

static void
block(void)
=======
_block(void)
>>>>>>> 7132e4aa
{
    precondition_preemption_disabled();

    sched_set_blocked(get_current_task());
    yield();

    postcondition_preemption_disabled();
}

{{#mutexes.length}}
static void
<<<<<<< HEAD
block_on({{prefix_type}}TaskId t)
=======
_block_on(const {{prefix_type}}TaskId t)
>>>>>>> 7132e4aa
{
    precondition_preemption_disabled();

    sched_set_blocked_on(get_current_task(), t);
    yield();

    postcondition_preemption_disabled();
}
{{/mutexes.length}}

static void
<<<<<<< HEAD
unblock({{prefix_type}}TaskId task)
=======
_unblock(const {{prefix_type}}TaskId task)
>>>>>>> 7132e4aa
{
    precondition_preemption_disabled();

    sched_set_runnable(task);

    /*
     * Note: When preemption is enabled a yield should be forced
     * as a higher priority task may have been scheduled.
     */
    preempt_pend();

    postcondition_preemption_disabled();
}

{{#interrupt_events.length}}
static void
interrupt_event_handle(const {{prefix_type}}InterruptEventId interrupt_event_id)
{
    precondition_preemption_disabled();

<<<<<<< HEAD
    /* This simulates kochab's desired "yield on unblock" behaviour until we implement preemption */
    while (preempt_pending)
    {
        preempt_pending = false;
        yield();
    }
=======
    internal_assert(interrupt_event_id < {{interrupt_events.length}}, ERROR_ID_INTERNAL_INVALID_ID);
>>>>>>> 7132e4aa

    signal_send_set(interrupt_events[interrupt_event_id].task, interrupt_events[interrupt_event_id].sig_set);

    postcondition_preemption_disabled();
}
{{/interrupt_events.length}}

/*| public_functions |*/

void
{{prefix_func}}start(void)
{
    sem_init();

    {{#tasks}}
    context_init(get_task_context({{idx}}), entry_{{name}}, stack_{{idx}}, {{stack_size}});
    sched_set_runnable({{idx}});
    {{/tasks}}

    context_switch_first({{prefix_const}}TASK_ID_ZERO);
}<|MERGE_RESOLUTION|>--- conflicted
+++ resolved
@@ -17,18 +17,11 @@
 {{/tasks}}
 
 /*| function_definitions |*/
-<<<<<<< HEAD
-static void yield(void);
 static void block(void);
 static void unblock({{prefix_type}}TaskId task);
-static void preempt_enable(void);
-=======
-static void _block(void);
-static void _unblock({{prefix_type}}TaskId task);
 {{#interrupt_events.length}}
 static void interrupt_event_handle({{prefix_type}}InterruptEventId interrupt_event_id);
 {{/interrupt_events.length}}
->>>>>>> 7132e4aa
 
 /*| state |*/
 struct interrupt_event_handler interrupt_events[{{interrupt_events.length}}] = {
@@ -38,17 +31,8 @@
 };
 
 /*| function_like_macros |*/
-<<<<<<< HEAD
-#define preempt_disable()
 #define mutex_block_on(task) block_on(task)
 #define mutex_unblock(task) unblock(task)
-#define precondition_preemption_disabled()
-#define postcondition_preemption_disabled()
-#define postcondition_preemption_enabled()
-=======
-#define mutex_block_on(task) _block_on(task)
-#define mutex_unblock(task) _unblock(task)
->>>>>>> 7132e4aa
 
 /*| functions |*/
 {{#tasks}}
@@ -63,24 +47,7 @@
 {{/tasks}}
 
 static void
-<<<<<<< HEAD
-yield(void)
-{
-    precondition_preemption_disabled();
-    {
-        const {{prefix_type}}TaskId from = get_current_task();
-        const {{prefix_type}}TaskId to = sched_get_next();
-        current_task = to;
-        context_switch(get_task_context(from), get_task_context(to));
-    }
-    postcondition_preemption_disabled();
-}
-
-static void
 block(void)
-=======
-_block(void)
->>>>>>> 7132e4aa
 {
     precondition_preemption_disabled();
 
@@ -92,11 +59,7 @@
 
 {{#mutexes.length}}
 static void
-<<<<<<< HEAD
-block_on({{prefix_type}}TaskId t)
-=======
-_block_on(const {{prefix_type}}TaskId t)
->>>>>>> 7132e4aa
+block_on(const {{prefix_type}}TaskId t)
 {
     precondition_preemption_disabled();
 
@@ -108,11 +71,7 @@
 {{/mutexes.length}}
 
 static void
-<<<<<<< HEAD
-unblock({{prefix_type}}TaskId task)
-=======
-_unblock(const {{prefix_type}}TaskId task)
->>>>>>> 7132e4aa
+unblock(const {{prefix_type}}TaskId task)
 {
     precondition_preemption_disabled();
 
@@ -133,16 +92,7 @@
 {
     precondition_preemption_disabled();
 
-<<<<<<< HEAD
-    /* This simulates kochab's desired "yield on unblock" behaviour until we implement preemption */
-    while (preempt_pending)
-    {
-        preempt_pending = false;
-        yield();
-    }
-=======
     internal_assert(interrupt_event_id < {{interrupt_events.length}}, ERROR_ID_INTERNAL_INVALID_ID);
->>>>>>> 7132e4aa
 
     signal_send_set(interrupt_events[interrupt_event_id].task, interrupt_events[interrupt_event_id].sig_set);
 
